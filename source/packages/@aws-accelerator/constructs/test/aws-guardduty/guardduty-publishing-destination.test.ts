/**
 *  Copyright 2022 Amazon.com, Inc. or its affiliates. All Rights Reserved.
 *
 *  Licensed under the Apache License, Version 2.0 (the "License"). You may not use this file except in compliance
 *  with the License. A copy of the License is located at
 *
 *      http://www.apache.org/licenses/LICENSE-2.0
 *
 *  or in the 'license' file accompanying this file. This file is distributed on an 'AS IS' BASIS, WITHOUT WARRANTIES
 *  OR CONDITIONS OF ANY KIND, express or implied. See the License for the specific language governing permissions
 *  and limitations under the License.
 */

import * as cdk from 'aws-cdk-lib';
import { GuardDutyPublishingDestination } from '../../lib/aws-guardduty/guardduty-publishing-destination';

const testNamePrefix = 'Construct(GuardDutyPublishingDestination): ';

//Initialize stack for snapshot test and resource configuration test
const stack = new cdk.Stack();

new GuardDutyPublishingDestination(stack, 'GuardDutyPublishingDestination', {
  destinationArn: `arn:${stack.partition}:s3:::aws-accelerator-org-gduty-pub-dest-${stack.account}-${stack.region}`,
  exportDestinationType: 'S3',
  kmsKey: new cdk.aws_kms.Key(stack, 'CustomKey', {}),
  logRetentionInDays: 3653,
});

/**
 * GuardDutyPublishingDestination construct test
 */
describe('GuardDutyPublishingDestination', () => {
  /**
   * Number of IAM role resource test
   */
  test(`${testNamePrefix} IAM role resource count test`, () => {
    cdk.assertions.Template.fromStack(stack).resourceCountIs('AWS::IAM::Role', 1);
  });

  /**
   * Number of Lambda function resource test
   */
  test(`${testNamePrefix} Lambda function resource count test`, () => {
    cdk.assertions.Template.fromStack(stack).resourceCountIs('AWS::Lambda::Function', 1);
  });

  /**
   * Number of GuardDutyCreatePublishingDestinationCommand custom resource test
   */
  test(`${testNamePrefix} GuardDutyCreatePublishingDestinationCommand custom resource count test`, () => {
    cdk.assertions.Template.fromStack(stack).resourceCountIs('Custom::GuardDutyCreatePublishingDestinationCommand', 1);
  });

  /**
   * Lambda Function resource configuration test
   */
  test(`${testNamePrefix} Lambda Function resource configuration test`, () => {
    cdk.assertions.Template.fromStack(stack).templateMatches({
      Resources: {
        CustomGuardDutyCreatePublishingDestinationCommandCustomResourceProviderHandlerB3AE4CE8: {
          Type: 'AWS::Lambda::Function',
          DependsOn: ['CustomGuardDutyCreatePublishingDestinationCommandCustomResourceProviderRoleD01DD26B'],
          Properties: {
            Code: {
              S3Bucket: {
                'Fn::Sub': 'cdk-hnb659fds-assets-${AWS::AccountId}-${AWS::Region}',
              },
            },
            Handler: '__entrypoint__.handler',
            MemorySize: 128,
            Role: {
              'Fn::GetAtt': [
                'CustomGuardDutyCreatePublishingDestinationCommandCustomResourceProviderRoleD01DD26B',
                'Arn',
              ],
            },
            Runtime: 'nodejs14.x',
            Timeout: 900,
          },
        },
      },
    });
  });

  /**
   * IAM role resource configuration test
   */
  test(`${testNamePrefix} IAM role resource configuration test`, () => {
    cdk.assertions.Template.fromStack(stack).templateMatches({
      Resources: {
        CustomGuardDutyCreatePublishingDestinationCommandCustomResourceProviderRoleD01DD26B: {
          Type: 'AWS::IAM::Role',
          Properties: {
            AssumeRolePolicyDocument: {
              Statement: [
                {
                  Action: 'sts:AssumeRole',
                  Effect: 'Allow',
                  Principal: {
                    Service: 'lambda.amazonaws.com',
                  },
                },
              ],
              Version: '2012-10-17',
            },
            ManagedPolicyArns: [
              {
                'Fn::Sub': 'arn:${AWS::Partition}:iam::aws:policy/service-role/AWSLambdaBasicExecutionRole',
              },
            ],
            Policies: [
              {
                PolicyDocument: {
                  Statement: [
                    {
                      Action: [
                        'guardDuty:CreateDetector',
                        'guardDuty:CreatePublishingDestination',
                        'guardDuty:DeletePublishingDestination',
                        'guardDuty:ListDetectors',
                        'guardDuty:ListPublishingDestinations',
                        'iam:CreateServiceLinkedRole',
                      ],
                      Effect: 'Allow',
                      Resource: '*',
                      Sid: 'GuardDutyCreatePublishingDestinationCommandTaskGuardDutyActions',
                    },
                  ],
                  Version: '2012-10-17',
                },
                PolicyName: 'Inline',
              },
            ],
          },
        },
      },
    });
  });

  /**
   * GuardDutyCreatePublishingDestinationCommand custom resource configuration test
   */
  test(`${testNamePrefix} GuardDutyCreatePublishingDestinationCommand custom resource configuration test`, () => {
    cdk.assertions.Template.fromStack(stack).templateMatches({
      Resources: {
        GuardDutyPublishingDestination52AE4412: {
          Type: 'Custom::GuardDutyCreatePublishingDestinationCommand',
          UpdateReplacePolicy: 'Delete',
          DeletionPolicy: 'Delete',
          DependsOn: ['CustomGuardDutyCreatePublishingDestinationCommandCustomResourceProviderLogGroup118A06DB'],
          Properties: {
            ServiceToken: {
              'Fn::GetAtt': [
                'CustomGuardDutyCreatePublishingDestinationCommandCustomResourceProviderHandlerB3AE4CE8',
                'Arn',
              ],
            },
<<<<<<< HEAD
            destinationArn: {
              'Fn::Join': [
                '',
                [
                  'arn:',
                  {
                    Ref: 'AWS::Partition',
                  },
                  ':s3:::aws-accelerator-org-gduty-pub-dest-',
                  {
                    Ref: 'AWS::AccountId',
                  },
                  '-',
                  {
                    Ref: 'AWS::Region',
                  },
                ],
              ],
            },
=======
>>>>>>> 0448b3e2
            exportDestinationType: 'S3',
            kmsKeyArn: {
              'Fn::GetAtt': ['CustomKey1E6D0D07', 'Arn'],
            },
            region: {
              Ref: 'AWS::Region',
            },
          },
        },
      },
    });
  });
});<|MERGE_RESOLUTION|>--- conflicted
+++ resolved
@@ -155,28 +155,6 @@
                 'Arn',
               ],
             },
-<<<<<<< HEAD
-            destinationArn: {
-              'Fn::Join': [
-                '',
-                [
-                  'arn:',
-                  {
-                    Ref: 'AWS::Partition',
-                  },
-                  ':s3:::aws-accelerator-org-gduty-pub-dest-',
-                  {
-                    Ref: 'AWS::AccountId',
-                  },
-                  '-',
-                  {
-                    Ref: 'AWS::Region',
-                  },
-                ],
-              ],
-            },
-=======
->>>>>>> 0448b3e2
             exportDestinationType: 'S3',
             kmsKeyArn: {
               'Fn::GetAtt': ['CustomKey1E6D0D07', 'Arn'],
