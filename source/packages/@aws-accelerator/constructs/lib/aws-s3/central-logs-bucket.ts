/**
 *  Copyright 2022 Amazon.com, Inc. or its affiliates. All Rights Reserved.
 *
 *  Licensed under the Apache License, Version 2.0 (the "License"). You may not use this file except in compliance
 *  with the License. A copy of the License is located at
 *
 *      http://www.apache.org/licenses/LICENSE-2.0
 *
 *  or in the 'license' file accompanying this file. This file is distributed on an 'AS IS' BASIS, WITHOUT WARRANTIES
 *  OR CONDITIONS OF ANY KIND, express or implied. See the License for the specific language governing permissions
 *  and limitations under the License.
 */

import * as cdk from 'aws-cdk-lib';
import { Construct } from 'constructs';
import { StorageClass } from '@aws-accelerator/config/lib/common-types/types';
import { Bucket, BucketEncryptionType } from '@aws-accelerator/constructs';

interface Transition {
  storageClass: StorageClass;
  transitionAfter: number;
}

interface CentralLogBucketLifecycleRule {
  abortIncompleteMultipartUploadAfter: number;
  enabled: boolean;
  expiration: number;
  expiredObjectDeleteMarker: boolean;
  id: string;
  noncurrentVersionExpiration: number;
  transitions: Transition[];
  noncurrentVersionTransitions: Transition[];
}

export interface CentralLogsBucketProps {
  s3BucketName: string;
  kmsAliasName: string;
  kmsDescription: string;
  serverAccessLogsBucket: Bucket;
  organizationId?: string;
  lifecycleRules?: CentralLogBucketLifecycleRule[];
}

/**
 * Class to initialize Policy
 */
export class CentralLogsBucket extends Construct {
  public static readonly KEY_ARN_PARAMETER_NAME = '/accelerator/logging/central-bucket/kms/arn';
  public static readonly CROSS_ACCOUNT_SSM_PARAMETER_ACCESS_ROLE_NAME = 'AWSAccelerator-CentralBucket-KeyArnParam-Role';
  private readonly bucket: Bucket;

  constructor(scope: Construct, id: string, props: CentralLogsBucketProps) {
    super(scope, id);

    // Create Central Logs Bucket
    this.bucket = new Bucket(this, 'Resource', {
      encryptionType: BucketEncryptionType.SSE_KMS,
      s3BucketName: props.s3BucketName,
      kmsAliasName: props.kmsAliasName,
      kmsDescription: props.kmsDescription,
      serverAccessLogsBucket: props.serverAccessLogsBucket.getS3Bucket(),
      //lifecycleRules: props.lifecycleRules,
    });

    this.bucket.getKey().addToResourcePolicy(
      new cdk.aws_iam.PolicyStatement({
        sid: 'Enable IAM User Permissions',
        principals: [new cdk.aws_iam.AccountRootPrincipal()],
        actions: ['kms:*'],
        resources: ['*'],
      }),
    );

    this.bucket.getS3Bucket().addToResourcePolicy(
      new cdk.aws_iam.PolicyStatement({
        principals: [
          new cdk.aws_iam.ServicePrincipal('cloudtrail.amazonaws.com'),
          new cdk.aws_iam.ServicePrincipal('config.amazonaws.com'),
          new cdk.aws_iam.ServicePrincipal('delivery.logs.amazonaws.com'),
        ],
        actions: ['s3:PutObject'],
        resources: [this.bucket.getS3Bucket().arnForObjects('*')],
        conditions: {
          StringEquals: {
            's3:x-amz-acl': 'bucket-owner-full-control',
          },
        },
      }),
    );

    this.bucket.getS3Bucket().addToResourcePolicy(
      new cdk.aws_iam.PolicyStatement({
        principals: [
          new cdk.aws_iam.ServicePrincipal('cloudtrail.amazonaws.com'),
          new cdk.aws_iam.ServicePrincipal('config.amazonaws.com'),
          new cdk.aws_iam.ServicePrincipal('delivery.logs.amazonaws.com'),
        ],
        actions: ['s3:GetBucketAcl', 's3:ListBucket'],
        resources: [this.bucket.getS3Bucket().bucketArn],
      }),
    );

<<<<<<< HEAD
    // // Permission to allow checking existence of AWSConfig bucket
    // bucket.getS3Bucket().addToResourcePolicy(
    //   new iam.PolicyStatement({
    //     principals: [new iam.ServicePrincipal('config.amazonaws.com')],
    //     actions: ['s3:ListBucket'],
    //     resources: [bucket.getS3Bucket().bucketArn],
    //   }),
    // );

    this.bucket.getS3Bucket().encryptionKey?.addToResourcePolicy(
=======
    bucket.getS3Bucket().encryptionKey?.addToResourcePolicy(
>>>>>>> 0448b3e2
      new cdk.aws_iam.PolicyStatement({
        sid: 'Allow S3 use of the key',
        actions: [
          'kms:Decrypt',
          'kms:DescribeKey',
          'kms:Encrypt',
          'kms:GenerateDataKey',
          'kms:GenerateDataKeyWithoutPlaintext',
          'kms:GenerateRandom',
          'kms:GetKeyPolicy',
          'kms:GetKeyRotationStatus',
          'kms:ListAliases',
          'kms:ListGrants',
          'kms:ListKeyPolicies',
          'kms:ListKeys',
          'kms:ListResourceTags',
          'kms:ListRetirableGrants',
          'kms:ReEncryptFrom',
          'kms:ReEncryptTo',
        ],
        principals: [new cdk.aws_iam.ServicePrincipal('s3.amazonaws.com')],
        resources: ['*'],
      }),
    );

    this.bucket.getS3Bucket().encryptionKey?.addToResourcePolicy(
      new cdk.aws_iam.PolicyStatement({
        sid: 'Allow AWS Services to encrypt and describe logs',
        actions: [
          'kms:Decrypt',
          'kms:DescribeKey',
          'kms:Encrypt',
          'kms:GenerateDataKey',
          'kms:GenerateDataKeyPair',
          'kms:GenerateDataKeyPairWithoutPlaintext',
          'kms:GenerateDataKeyWithoutPlaintext',
          'kms:ReEncryptFrom',
          'kms:ReEncryptTo',
        ],
        principals: [
          new cdk.aws_iam.ServicePrincipal('config.amazonaws.com'),
          new cdk.aws_iam.ServicePrincipal('cloudtrail.amazonaws.com'),
          new cdk.aws_iam.ServicePrincipal('delivery.logs.amazonaws.com'),
        ],
        resources: ['*'],
      }),
    );
    if (props.organizationId !== undefined) {
      // Allow bucket to be used by other buckets in organization for replication
      this.bucket.getS3Bucket().addToResourcePolicy(
        new cdk.aws_iam.PolicyStatement({
          sid: 'Allow Organization use of the bucket for replication',
          actions: [
            's3:List*',
            's3:GetBucketVersioning',
            's3:PutBucketVersioning',
            's3:ReplicateDelete',
            's3:ReplicateObject',
            's3:ObjectOwnerOverrideToBucketOwner',
          ],
          principals: [new cdk.aws_iam.AnyPrincipal()],
          resources: [this.bucket.getS3Bucket().bucketArn, this.bucket.getS3Bucket().arnForObjects('*')],
          conditions: {
            StringEquals: {
              'aws:PrincipalOrgID': props.organizationId,
            },
          },
        }),
      );

      this.bucket.getS3Bucket().encryptionKey?.addToResourcePolicy(
        new cdk.aws_iam.PolicyStatement({
          sid: 'Allow Organization use of the key',
          actions: [
            'kms:Decrypt',
            'kms:DescribeKey',
            'kms:Encrypt',
            'kms:GenerateDataKey',
            'kms:GenerateDataKeyPair',
            'kms:GenerateDataKeyPairWithoutPlaintext',
            'kms:GenerateDataKeyWithoutPlaintext',
            'kms:ReEncryptFrom',
            'kms:ReEncryptTo',
          ],
          principals: [new cdk.aws_iam.AnyPrincipal()],
          resources: ['*'],
          conditions: {
            StringEquals: {
              'aws:PrincipalOrgID': props.organizationId,
            },
          },
        }),
      );

      const centralLogBucketKmsKeyArnSsmParameter = new cdk.aws_ssm.StringParameter(
        this,
        'SsmParamCentralAccountBucketKMSArn',
        {
          parameterName: CentralLogsBucket.KEY_ARN_PARAMETER_NAME,
          stringValue: this.bucket.getKey().keyArn,
        },
      );

      // SSM parameter access IAM Role for
      if (props.organizationId) {
        new cdk.aws_iam.Role(this, 'CrossAccountCentralBucketKMSArnSsmParamAccessRole', {
          // roleName: `AWSAccelerator-CentralBucketKMSArnSsmParam-${cdk.Stack.of(this).region}`,
          roleName: CentralLogsBucket.CROSS_ACCOUNT_SSM_PARAMETER_ACCESS_ROLE_NAME,
          assumedBy: new cdk.aws_iam.OrganizationPrincipal(props.organizationId),
          inlinePolicies: {
            default: new cdk.aws_iam.PolicyDocument({
              statements: [
                new cdk.aws_iam.PolicyStatement({
                  effect: cdk.aws_iam.Effect.ALLOW,
                  actions: ['ssm:GetParameters', 'ssm:GetParameter'],
                  resources: [centralLogBucketKmsKeyArnSsmParameter.parameterArn],
                  conditions: {
                    StringEquals: {
                      'aws:PrincipalOrgID': props.organizationId,
                    },
                    ArnLike: {
                      'aws:PrincipalARN': [`arn:${cdk.Stack.of(this).partition}:iam::*:role/AWSAccelerator-*`],
                    },
                  },
                }),
                new cdk.aws_iam.PolicyStatement({
                  effect: cdk.aws_iam.Effect.ALLOW,
                  actions: ['ssm:DescribeParameters'],
                  resources: ['*'],
                  conditions: {
                    StringEquals: {
                      'aws:PrincipalOrgID': props.organizationId,
                    },
                    ArnLike: {
                      'aws:PrincipalARN': [`arn:${cdk.Stack.of(this).partition}:iam::*:role/AWSAccelerator-*`],
                    },
                  },
                }),
              ],
            }),
          },
        });
      } else {
        new cdk.aws_iam.Role(this, 'CrossAccountCentralBucketKMSArnSsmParamAccessRole', {
          // roleName: `AWSAccelerator-CentralBucketKMSArnSsmParam-${cdk.Stack.of(this).region}`,
          roleName: CentralLogsBucket.CROSS_ACCOUNT_SSM_PARAMETER_ACCESS_ROLE_NAME,
          assumedBy: new cdk.aws_iam.OrganizationPrincipal(props.organizationId),
          inlinePolicies: {
            default: new cdk.aws_iam.PolicyDocument({
              statements: [
                new cdk.aws_iam.PolicyStatement({
                  effect: cdk.aws_iam.Effect.ALLOW,
                  actions: ['ssm:GetParameters', 'ssm:GetParameter'],
                  resources: [centralLogBucketKmsKeyArnSsmParameter.parameterArn],
                  conditions: {
                    ArnLike: {
                      'aws:PrincipalARN': [`arn:${cdk.Stack.of(this).partition}:iam::*:role/AWSAccelerator-*`],
                    },
                  },
                }),
                new cdk.aws_iam.PolicyStatement({
                  effect: cdk.aws_iam.Effect.ALLOW,
                  actions: ['ssm:DescribeParameters'],
                  resources: ['*'],
                  conditions: {
                    ArnLike: {
                      'aws:PrincipalARN': [`arn:${cdk.Stack.of(this).partition}:iam::*:role/AWSAccelerator-*`],
                    },
                  },
                }),
              ],
            }),
          },
        });
      }
    }
  }

  public getS3Bucket(): Bucket {
    return this.bucket;
  }
}<|MERGE_RESOLUTION|>--- conflicted
+++ resolved
@@ -100,20 +100,7 @@
       }),
     );
 
-<<<<<<< HEAD
-    // // Permission to allow checking existence of AWSConfig bucket
-    // bucket.getS3Bucket().addToResourcePolicy(
-    //   new iam.PolicyStatement({
-    //     principals: [new iam.ServicePrincipal('config.amazonaws.com')],
-    //     actions: ['s3:ListBucket'],
-    //     resources: [bucket.getS3Bucket().bucketArn],
-    //   }),
-    // );
-
     this.bucket.getS3Bucket().encryptionKey?.addToResourcePolicy(
-=======
-    bucket.getS3Bucket().encryptionKey?.addToResourcePolicy(
->>>>>>> 0448b3e2
       new cdk.aws_iam.PolicyStatement({
         sid: 'Allow S3 use of the key',
         actions: [
