/**
 *  Copyright 2022 Amazon.com, Inc. or its affiliates. All Rights Reserved.
 *
 *  Licensed under the Apache License, Version 2.0 (the "License"). You may not use this file except in compliance
 *  with the License. A copy of the License is located at
 *
 *      http://www.apache.org/licenses/LICENSE-2.0
 *
 *  or in the 'license' file accompanying this file. This file is distributed on an 'AS IS' BASIS, WITHOUT WARRANTIES
 *  OR CONDITIONS OF ANY KIND, express or implied. See the License for the specific language governing permissions
 *  and limitations under the License.
 */

import * as cdk from 'aws-cdk-lib';
import { NagSuppressions } from 'cdk-nag';
import { pascalCase } from 'change-case';
import { Construct } from 'constructs';

import {
  AccountsConfig,
  NetworkAclSubnetSelection,
  NetworkConfigTypes,
  nonEmptyString,
  OrganizationConfig,
  PrefixListSourceConfig,
  SecurityGroupRuleConfig,
  SecurityGroupSourceConfig,
  SubnetConfig,
  SubnetSourceConfig,
  VpcConfig,
  VpcTemplatesConfig,
} from '@aws-accelerator/config';
import {
  DeleteDefaultVpc,
  DhcpOptions,
  IResourceShareItem,
  KeyLookup,
  NatGateway,
  NetworkAcl,
  PrefixList,
  ResourceShare,
  ResourceShareItem,
  ResourceShareOwner,
  RouteTable,
  SecurityGroup,
  SecurityGroupEgressRuleProps,
  SecurityGroupIngressRuleProps,
  Subnet,
  TransitGatewayAttachment,
  Vpc,
} from '@aws-accelerator/constructs';

import { Logger } from '../logger';
import { AcceleratorStack, AcceleratorStackProps } from './accelerator-stack';
import { KeyStack } from './key-stack';

export interface SecurityGroupRuleProps {
  ipProtocol: string;
  cidrIp?: string;
  cidrIpv6?: string;
  fromPort?: number;
  toPort?: number;
  targetSecurityGroup?: SecurityGroup;
  targetPrefixList?: PrefixList;
  description?: string;
}

const TCP_PROTOCOLS_PORT: { [key: string]: number } = {
  RDP: 3389,
  SSH: 22,
  HTTP: 80,
  HTTPS: 443,
  MSSQL: 1433,
  'MYSQL/AURORA': 3306,
  REDSHIFT: 5439,
  POSTGRESQL: 5432,
  'ORACLE-RDS': 1521,
};

type ResourceShareType = SubnetConfig;

export class NetworkVpcStack extends AcceleratorStack {
  private accountsConfig: AccountsConfig;
  private orgConfig: OrganizationConfig;
  private logRetention: number;
  readonly acceleratorKey: cdk.aws_kms.Key;

  constructor(scope: Construct, id: string, props: AcceleratorStackProps) {
    super(scope, id, props);

    // Set private properties
    this.accountsConfig = props.accountsConfig;
    this.orgConfig = props.organizationConfig;
    this.logRetention = props.globalConfig.cloudwatchLogRetentionInDays;

    this.acceleratorKey = new KeyLookup(this, 'AcceleratorKeyLookup', {
      accountId: props.accountsConfig.getAuditAccountId(),
      roleName: KeyStack.CROSS_ACCOUNT_ACCESS_ROLE_NAME,
      keyArnParameterName: KeyStack.ACCELERATOR_KEY_ARN_PARAMETER_NAME,
      logRetentionInDays: props.globalConfig.cloudwatchLogRetentionInDays,
    }).getKey();

    // Get the organization object, used by Data Protection
    //const organizationId = props.organizationConfig.enable ? new Organization(this, 'Organization').id : '';

    //
    // Delete Default VPCs
    //
    if (
      props.networkConfig.defaultVpc?.delete &&
      !this.isAccountExcluded(props.networkConfig.defaultVpc.excludeAccounts)
    ) {
      Logger.info('[network-vpc-stack] Add DeleteDefaultVpc');
      new DeleteDefaultVpc(this, 'DeleteDefaultVpc', {
        kmsKey: this.acceleratorKey,
        logRetentionInDays: props.globalConfig.cloudwatchLogRetentionInDays,
      });
    }

    // Build map of Transit Gateways. We need to know the transit gateway ids so
    // we can create attachments against them. Transit gateways that were
    // generated outside this account should have been shared during the
    // previous stack phase
    const transitGatewayIds = new Map<string, string>();

    // Keep track of all the external accounts that will need to be able to list
    // the generated transit gateway attachments
    const transitGatewayAccountIds: string[] = [];
    for (const vpcItem of [...props.networkConfig.vpcs, ...(props.networkConfig.vpcTemplates ?? [])] ?? []) {
      // Only perform operations for this account and region
      const accountIds = this.getVpcDeploymentDetails(vpcItem);

      if (accountIds.has(cdk.Stack.of(this).account) && vpcItem.region === cdk.Stack.of(this).region) {
        for (const attachment of vpcItem.transitGatewayAttachments ?? []) {
          Logger.info(`[network-vpc-stack] Evaluating Transit Gateway key ${attachment.transitGateway.name}`);

          // Keep looking if already entered
          if (transitGatewayIds.has(attachment.transitGateway.name)) {
            Logger.info(`[network-vpc-stack] Transit Gateway ${attachment.transitGateway.name} already in dictionary`);
            continue;
          }

          Logger.info(
            `[network-vpc-stack] Transit Gateway key ${attachment.transitGateway.name} is not in map, add resources to look up`,
          );
          const owningAccountId = this.accountsConfig.getAccountId(attachment.transitGateway.account);

          // If owning account is this account, transit gateway id can be
          // retrieved from ssm parameter store
          if (owningAccountId === cdk.Stack.of(this).account) {
            const transitGatewayId = cdk.aws_ssm.StringParameter.valueForStringParameter(
              this,
              `/accelerator/network/transitGateways/${attachment.transitGateway.name}/id`,
            );

            Logger.info(
              `[network-vpc-stack] Adding [${attachment.transitGateway.name}]: ${transitGatewayId} to transitGatewayIds Map`,
            );
            transitGatewayIds.set(attachment.transitGateway.name, transitGatewayId);
          }
          // Else, need to get the transit gateway from the resource shares
          else {
            // Add to transitGatewayAccountIds list so we can create a cross
            // account access role to list the created attachments
            if (transitGatewayAccountIds.indexOf(owningAccountId) == -1) {
              transitGatewayAccountIds.push(owningAccountId);
            }

            // Get the resource share related to the transit gateway
            const tgwId = this.getResourceShare(
              `${attachment.transitGateway.name}_TransitGatewayShare`,
              'ec2:TransitGateway',
              owningAccountId,
            ).resourceShareItemId;

            Logger.info(
              `[network-vpc-stack] Adding [${attachment.transitGateway.name}]: ${tgwId} to transitGatewayIds Map`,
            );
            transitGatewayIds.set(attachment.transitGateway.name, tgwId);
          }
        }
      }
    }

    // Create cross account access role to read transit gateway attachments if
    // there are other accounts in the list
    if (transitGatewayAccountIds.length > 0) {
      Logger.info(`[network-vpc-stack] Create IAM Cross Account Access Role`);

      const principals: cdk.aws_iam.PrincipalBase[] = [];
      transitGatewayAccountIds.forEach(accountId => {
        principals.push(new cdk.aws_iam.AccountPrincipal(accountId));
      });
      new cdk.aws_iam.Role(this, 'DescribeTgwAttachRole', {
        roleName: `AWSAccelerator-DescribeTgwAttachRole-${cdk.Stack.of(this).region}`,
        assumedBy: new cdk.aws_iam.CompositePrincipal(...principals),
        inlinePolicies: {
          default: new cdk.aws_iam.PolicyDocument({
            statements: [
              new cdk.aws_iam.PolicyStatement({
                effect: cdk.aws_iam.Effect.ALLOW,
                actions: ['ec2:DescribeTransitGatewayAttachments'],
                resources: ['*'],
              }),
            ],
          }),
        },
      });

      // AwsSolutions-IAM5: The IAM entity contains wildcard permissions and does not have a cdk_nag rule suppression with evidence for those permission.
      // rule suppression with evidence for this permission.
      NagSuppressions.addResourceSuppressionsByPath(this, `${this.stackName}/DescribeTgwAttachRole/Resource`, [
        {
          id: 'AwsSolutions-IAM5',
          reason: 'DescribeTgwAttachRole needs access to every describe each transit gateway attachment in the account',
        },
      ]);
    }

    // Get the CentralLogsBucket, if needed to send vpc flow logs to
    let centralLogsBucketArn: string | undefined = undefined;
    if (props.networkConfig.vpcFlowLogs.destinations.includes('s3')) {
      Logger.info(`[network-vpc-stack] S3 destination for VPC flow log detected, obtain the CentralLogsBucket`);

      const centralLogsBucket = cdk.aws_s3.Bucket.fromBucketName(
        this,
        'CentralLogsBucket',
        `aws-accelerator-central-logs-${this.accountsConfig.getLogArchiveAccountId()}-${props.globalConfig.homeRegion}`,
      );
      centralLogsBucketArn = centralLogsBucket.bucketArn;
    }

    //
    // Check to see if useCentralEndpoints is enabled for any other VPC within
    // this account and region. If so, we will need to create a cross account
    // access role (if we're in a different account)
    //
    let useCentralEndpoints = false;
    for (const vpcItem of [...props.networkConfig.vpcs, ...(props.networkConfig.vpcTemplates ?? [])] ?? []) {
      // Only perform operations for this account and region
      const accountIds = this.getVpcDeploymentDetails(vpcItem);

      if (accountIds.has(cdk.Stack.of(this).account) && vpcItem.region === cdk.Stack.of(this).region) {
        if (vpcItem.useCentralEndpoints) {
          if (props.partition !== 'aws') {
            throw new Error(
              'useCentralEndpoints set to true, but AWS Partition is not commercial. Please change it to false.',
            );
          }

          useCentralEndpoints = true;
        }
      }
    }

    //
    // Find and validate the central endpoints vpc
    //
    let centralEndpointVpc = undefined;
    if (useCentralEndpoints) {
      Logger.info('[network-vpc-stack] VPC found in this account with useCentralEndpoints set to true');

      // Find the central endpoints vpc (should only be one)
      const centralEndpointVpcs = props.networkConfig.vpcs.filter(
        item => item.interfaceEndpoints?.central && item.region === cdk.Stack.of(this).region,
      );
      if (centralEndpointVpcs.length === 0) {
        throw new Error('useCentralEndpoints set to true, but no central endpoint vpc detected, should be exactly one');
      }
      if (centralEndpointVpcs.length > 1) {
        throw new Error(
          'useCentralEndpoints set to true, but multiple central endpoint vpcs detected, should only be one',
        );
      }
      centralEndpointVpc = centralEndpointVpcs[0];
    }

    //
    // Using central endpoints, create a cross account access role, if in
    // external account
    //
    if (centralEndpointVpc) {
      const centralEndpointVpcAccountId = this.accountsConfig.getAccountId(centralEndpointVpc.account);
      if (centralEndpointVpcAccountId !== cdk.Stack.of(this).account) {
        Logger.info(
          '[network-vpc-stack] Central Endpoints VPC is in an external account, create a role to enable central endpoints',
        );
        new cdk.aws_iam.Role(this, 'EnableCentralEndpointsRole', {
          roleName: `AWSAccelerator-EnableCentralEndpointsRole-${cdk.Stack.of(this).region}`,
          assumedBy: new cdk.aws_iam.AccountPrincipal(centralEndpointVpcAccountId),
          inlinePolicies: {
            default: new cdk.aws_iam.PolicyDocument({
              statements: [
                new cdk.aws_iam.PolicyStatement({
                  effect: cdk.aws_iam.Effect.ALLOW,
                  actions: ['ec2:DescribeVpcs', 'route53:AssociateVPCWithHostedZone'],
                  resources: ['*'],
                }),
              ],
            }),
          },
        });

        // AwsSolutions-IAM5: The IAM entity contains wildcard permissions and does not have a cdk_nag rule suppression with evidence for those permission.
        // rule suppression with evidence for this permission.
        NagSuppressions.addResourceSuppressionsByPath(
          this,
          `${this.stackName}/EnableCentralEndpointsRole/Resource/Resource`,
          [
            {
              id: 'AwsSolutions-IAM5',
              reason: 'EnableCentralEndpointsRole needs access to every describe every VPC in the account ',
            },
          ],
        );
      }
    }

    //
    // Loop through VPC peering entries. Determine if accepter VPC is in external account.
    // Add VPC peering role to external account IDs if necessary
    //
    const vpcPeeringAccountIds: string[] = [];
    for (const peering of props.networkConfig.vpcPeering ?? []) {
      // Check to ensure only two VPCs are defined
      if (peering.vpcs.length > 2) {
        throw new Error(`[network-vpc-stack] VPC peering connection ${peering.name} has more than two VPCs defined`);
      }

      // Get requester and accepter VPC configurations
      const requesterVpc = props.networkConfig.vpcs.filter(item => item.name === peering.vpcs[0]);
      const accepterVpc = props.networkConfig.vpcs.filter(item => item.name === peering.vpcs[1]);

      if (requesterVpc.length === 1 && accepterVpc.length === 1) {
        const requesterAccountId = props.accountsConfig.getAccountId(requesterVpc[0].account);
        const accepterAccountId = props.accountsConfig.getAccountId(accepterVpc[0].account);

        // Check for different account peering -- only add IAM role to accepter account
        if (cdk.Stack.of(this).account === accepterAccountId && cdk.Stack.of(this).region === accepterVpc[0].region) {
          if (requesterAccountId !== accepterAccountId && !vpcPeeringAccountIds.includes(requesterAccountId)) {
            vpcPeeringAccountIds.push(requesterAccountId);
          }
        }
      } else if (requesterVpc.length === 0) {
        throw new Error(`[network-vpc-stack] Requester VPC ${peering.vpcs[0]} is undefined`);
      } else if (accepterVpc.length === 0) {
        throw new Error(`[network-vpc-stack] Accepter VPC ${peering.vpcs[1]} is undefined`);
      } else {
        throw new Error(`[network-vpc-stack] network-config.yaml cannot contain VPCs with the same name`);
      }
    }

    //
    // Create VPC peering role
    //
    if (vpcPeeringAccountIds.length > 0) {
      Logger.info(`[network-vpc-stack] Create cross-account IAM role for VPC peering`);

      const principals: cdk.aws_iam.PrincipalBase[] = [];
      vpcPeeringAccountIds.forEach(accountId => {
        principals.push(new cdk.aws_iam.AccountPrincipal(accountId));
      });
      new cdk.aws_iam.Role(this, 'VpcPeeringRole', {
        roleName: `AWSAccelerator-VpcPeeringRole-${cdk.Stack.of(this).region}`,
        assumedBy: new cdk.aws_iam.CompositePrincipal(...principals),
        inlinePolicies: {
          default: new cdk.aws_iam.PolicyDocument({
            statements: [
              new cdk.aws_iam.PolicyStatement({
                effect: cdk.aws_iam.Effect.ALLOW,
                actions: [
                  'ec2:AcceptVpcPeeringConnection',
                  'ec2:CreateVpcPeeringConnection',
                  'ec2:DeleteVpcPeeringConnection',
                ],
                resources: [
                  `arn:${cdk.Aws.PARTITION}:ec2:${cdk.Aws.REGION}:${cdk.Aws.ACCOUNT_ID}:vpc/*`,
                  `arn:${cdk.Aws.PARTITION}:ec2:${cdk.Aws.REGION}:${cdk.Aws.ACCOUNT_ID}:vpc-peering-connection/*`,
                ],
              }),
              new cdk.aws_iam.PolicyStatement({
                effect: cdk.aws_iam.Effect.ALLOW,
                actions: ['ssm:DeleteParameter', 'ssm:PutParameter'],
                resources: [
                  `arn:${cdk.Aws.PARTITION}:ssm:${cdk.Aws.REGION}:${cdk.Aws.ACCOUNT_ID}:parameter/accelerator/network/vpcPeering/*`,
                ],
              }),
              new cdk.aws_iam.PolicyStatement({
                effect: cdk.aws_iam.Effect.ALLOW,
                actions: ['ssm:GetParameter'],
                resources: [
                  `arn:${cdk.Aws.PARTITION}:ssm:${cdk.Aws.REGION}:${cdk.Aws.ACCOUNT_ID}:parameter/accelerator/network/vpc/*`,
                ],
              }),
            ],
          }),
        },
      });
    }

    //
    // Create DHCP options
    //
    // Create map to store DHCP options
    const dhcpOptionsIds = new Map<string, string>();

    for (const dhcpItem of props.networkConfig.dhcpOptions ?? []) {
      // Check if the set belongs in this account/region
      const accountIds = dhcpItem.accounts.map(item => {
        return this.accountsConfig.getAccountId(item);
      });
      const regions = dhcpItem.regions.map(item => {
        return item.toString();
      });

      if (accountIds.includes(cdk.Stack.of(this).account) && regions.includes(cdk.Stack.of(this).region)) {
        Logger.info(`[network-vpc-stack] Adding DHCP options set ${dhcpItem.name}`);

        const optionSet = new DhcpOptions(this, pascalCase(`${dhcpItem.name}DhcpOpts`), {
          name: dhcpItem.name,
          domainName: dhcpItem.domainName,
          domainNameServers: dhcpItem.domainNameServers,
          netbiosNameServers: dhcpItem.netbiosNameServers,
          netbiosNodeType: dhcpItem.netbiosNodeType,
          ntpServers: dhcpItem.ntpServers,
          tags: dhcpItem.tags ?? [], //Default passing an empty array for name tag
        });
        dhcpOptionsIds.set(optionSet.name, optionSet.dhcpOptionsId);
      }
    }

    //
    // Create Prefix Lists
    //
    // Create map to store Prefix List
    const prefixListMap = new Map<string, PrefixList>();

    for (const prefixListItem of props.networkConfig.prefixLists ?? []) {
      // Check if the set belongs in this account/region
      const accountIds = prefixListItem.accounts.map(item => {
        return this.accountsConfig.getAccountId(item);
      });
      const regions = prefixListItem.regions.map(item => {
        return item.toString();
      });

      if (accountIds.includes(cdk.Stack.of(this).account) && regions.includes(cdk.Stack.of(this).region)) {
        Logger.info(`[network-vpc-stack] Adding Prefix List ${prefixListItem.name}`);

        const prefixList = new PrefixList(this, pascalCase(`${prefixListItem.name}PrefixList`), {
          name: prefixListItem.name,
          addressFamily: prefixListItem.addressFamily,
          maxEntries: prefixListItem.maxEntries,
          entries: prefixListItem.entries,
          tags: prefixListItem.tags ?? [],
        });

        prefixListMap.set(prefixListItem.name, prefixList);

        new cdk.aws_ssm.StringParameter(this, pascalCase(`SsmParam${pascalCase(prefixListItem.name)}PrefixList`), {
          parameterName: `/accelerator/network/prefixList/${prefixListItem.name}/id`,
          stringValue: prefixList.prefixListId,
        });
      }
    }

    //
    // Evaluate VPC entries
    //
    for (const vpcItem of [...props.networkConfig.vpcs, ...(props.networkConfig.vpcTemplates ?? [])] ?? []) {
      // Only deploy VPCs for this account and region
      const accountIds = this.getVpcDeploymentDetails(vpcItem);

      if (accountIds.has(cdk.Stack.of(this).account) && vpcItem.region === cdk.Stack.of(this).region) {
        Logger.info(`[network-vpc-stack] Adding VPC ${vpcItem.name}`);

        //
        // Determine if using IPAM or manual CIDRs
        //
        let cidr: string | undefined = undefined;
        let delegatedAdminAccountId: string | undefined = undefined;
        let poolId: string | undefined = undefined;
        let poolNetmask: number | undefined = undefined;
        if (NetworkConfigTypes.vpcConfig.is(vpcItem)) {
          if (vpcItem.cidrs && vpcItem.ipamAllocations) {
            throw new Error(
              `[network-vpc-stack] Attempting to define both a CIDR and IPAM allocation for VPC ${vpcItem.name}. Please choose only one.`,
            );
          }

          // Get first CIDR in array
          if (vpcItem.cidrs) {
            cidr = vpcItem.cidrs[0];
          }
        }

        // Get IPAM details
        if (vpcItem.ipamAllocations) {
          if (!props.networkConfig.centralNetworkServices?.ipams) {
            throw new Error(
              `[network-vpc-stack] Attempting to add IPAM allocation to VPC ${vpcItem.name} without any IPAMs declared.`,
            );
          }

          delegatedAdminAccountId = this.accountsConfig.getAccountId(
            props.networkConfig.centralNetworkServices?.delegatedAdminAccount,
          );

          if (delegatedAdminAccountId === cdk.Stack.of(this).account) {
            poolId = cdk.aws_ssm.StringParameter.valueForStringParameter(
              this,
              `/accelerator/network/ipam/pools/${vpcItem.ipamAllocations[0].ipamPoolName}/id`,
            );
          } else {
            poolId = this.getResourceShare(
              `${vpcItem.ipamAllocations[0].ipamPoolName}_IpamPoolShare`,
              'ec2:IpamPool',
              delegatedAdminAccountId,
            ).resourceShareItemId;
          }

          poolNetmask = vpcItem.ipamAllocations[0].netmaskLength;
        }

        //
        // Create the VPC
        //
        const vpc = new Vpc(this, pascalCase(`${vpcItem.name}Vpc`), {
          name: vpcItem.name,
          ipv4CidrBlock: cidr,
          internetGateway: vpcItem.internetGateway,
          dhcpOptions: dhcpOptionsIds.get(vpcItem.dhcpOptions ?? ''),
          enableDnsHostnames: vpcItem.enableDnsHostnames ?? true,
          enableDnsSupport: vpcItem.enableDnsSupport ?? true,
          instanceTenancy: vpcItem.instanceTenancy ?? 'default',
          ipv4IpamPoolId: poolId,
          ipv4NetmaskLength: poolNetmask,
          tags: vpcItem.tags,
        });
        new cdk.aws_ssm.StringParameter(this, pascalCase(`SsmParam${pascalCase(vpcItem.name)}VpcId`), {
          parameterName: `/accelerator/network/vpc/${vpcItem.name}/id`,
          stringValue: vpc.vpcId,
        });

        // Create additional CIDRs or IPAM allocations as needed
<<<<<<< HEAD
        if (NetworkConfigTypes.vpcConfig.is(vpcItem)) {
          if (vpcItem.cidrs && vpcItem.cidrs.length > 1) {
            for (const cidr of vpcItem.cidrs.slice(1)) {
              Logger.info(`[network-vpc-stack] Adding secondary CIDR ${cidr} to VPC ${vpcItem.name}`);
              vpc.addCidr({ cidrBlock: cidr });
            }
=======
        if (vpcItem.cidrs && vpcItem.cidrs.length > 1) {
          for (const vpcCidr of vpcItem.cidrs.slice(1)) {
            Logger.info(`[network-vpc-stack] Adding secondary CIDR ${vpcCidr} to VPC ${vpcItem.name}`);
            vpc.addCidr({ cidrBlock: vpcCidr });
>>>>>>> 0448b3e2
          }
        }

        if (vpcItem.ipamAllocations && vpcItem.ipamAllocations.length > 1) {
          for (const alloc of vpcItem.ipamAllocations.slice(1)) {
            Logger.info(
              `[network-vpc-stack] Adding secondary IPAM allocation with netmask ${alloc.netmaskLength} to VPC ${vpcItem.name}`,
            );
            // Get IPAM pool ID
            if (delegatedAdminAccountId === cdk.Stack.of(this).account) {
              poolId = cdk.aws_ssm.StringParameter.valueForStringParameter(
                this,
                `/accelerator/network/ipam/pools/${alloc.ipamPoolName}/id`,
              );
            } else {
              poolId = this.getResourceShare(
                `${alloc.ipamPoolName}_IpamPoolShare`,
                'ec2:IpamPool',
                delegatedAdminAccountId!,
              ).resourceShareItemId;
            }
            vpc.addCidr({ ipv4IpamPoolId: poolId, ipv4NetmaskLength: alloc.netmaskLength });
          }
        }

        //
        // Tag the VPC if central endpoints are enabled. These tags are used to
        // identify which VPCs in a target account to create private hosted zone
        // associations for.
        //
        if (vpcItem.useCentralEndpoints && props.partition !== 'aws') {
          throw new Error(
            'useCentralEndpoints set to true, but AWS Partition is not commercial. No tags will be added',
          );
        }

        if (vpcItem.useCentralEndpoints) {
          if (!centralEndpointVpc) {
            throw new Error('Attempting to use central endpoints with no Central Endpoints defined');
          }
          cdk.Tags.of(vpc).add('accelerator:use-central-endpoints', 'true');
          cdk.Tags.of(vpc).add(
            'accelerator:central-endpoints-account-id',
            this.accountsConfig.getAccountId(centralEndpointVpc.account),
          );
        }

        //
        // Create VPC Flow Log
        //
        let logFormat: string | undefined = undefined;
        if (!props.networkConfig.vpcFlowLogs.defaultFormat) {
          logFormat = props.networkConfig.vpcFlowLogs.customFields.map(c => `$\{${c}}`).join(' ');
        }
        vpc.addFlowLogs({
          destinations: props.networkConfig.vpcFlowLogs.destinations,
          trafficType: props.networkConfig.vpcFlowLogs.trafficType,
          maxAggregationInterval: props.networkConfig.vpcFlowLogs.maxAggregationInterval,
          logFormat,
          logRetentionInDays: this.logRetention,
          encryptionKey: this.acceleratorKey,
          bucketArn: centralLogsBucketArn,
        });

        //
        // Create Route Tables
        //
        const routeTableMap = new Map<string, RouteTable>();
        for (const routeTableItem of vpcItem.routeTables ?? []) {
          const routeTable = new RouteTable(
            this,
            pascalCase(`${vpcItem.name}Vpc`) + pascalCase(`${routeTableItem.name}RouteTable`),
            {
              name: routeTableItem.name,
              vpc,
              tags: routeTableItem.tags,
            },
          );
          routeTableMap.set(routeTableItem.name, routeTable);
          new cdk.aws_ssm.StringParameter(
            this,
            pascalCase(`SsmParam${pascalCase(vpcItem.name) + pascalCase(routeTableItem.name)}RouteTableId`),
            {
              parameterName: `/accelerator/network/vpc/${vpcItem.name}/routeTable/${routeTableItem.name}/id`,
              stringValue: routeTable.routeTableId,
            },
          );
        }

        //
        // Create Subnets
        //
        const subnetMap = new Map<string, Subnet>();
        const ipamSubnetMap = new Map<number, Subnet>();
        let index = 0;

        for (const subnetItem of vpcItem.subnets ?? []) {
          if (subnetItem.ipv4CidrBlock && subnetItem.ipamAllocation) {
            throw new Error(
              `[network-vpc-stack] Subnet ${subnetItem.name} includes ipv4CidrBlock and ipamAllocation properties. Please choose only one.`,
            );
          }
          Logger.info(`[network-vpc-stack] Adding subnet ${subnetItem.name}`);

          // Get route table for subnet association
          const routeTable = routeTableMap.get(subnetItem.routeTable);
          if (!routeTable) {
            throw new Error(
              `[network-vpc-stack] Error creating subnet ${subnetItem.name}: route table ${subnetItem.routeTable} not defined`,
            );
          }

          // Check for base IPAM pool CIDRs in config
          let basePool: string[] | undefined = undefined;
          if (subnetItem.ipamAllocation) {
            if (!props.networkConfig.centralNetworkServices?.ipams) {
              throw new Error(
                `[network-vpc-stack] Attempting to add IPAM allocation to subnet ${subnetItem.name} without any IPAMs declared.`,
              );
            }
            if (!vpcItem.ipamAllocations) {
              throw new Error(
                `[network-vpc-stack] Attempting to add IPAM allocation to subnet ${subnetItem.name} without VPC IPAM allocations.`,
              );
            }

            for (const ipam of props.networkConfig.centralNetworkServices.ipams) {
              const pool = ipam.pools?.find(item => item.name === subnetItem.ipamAllocation!.ipamPoolName);

              if (pool) {
                basePool = pool.provisionedCidrs;
              }
            }

            if (!basePool) {
              throw new Error(
                `[network-vpc-stack] Error creating subnet ${subnetItem.name}: IPAM pool ${subnetItem.ipamAllocation.ipamPoolName} not defined`,
              );
            }
          }

          // Create subnet
          const subnet = new Subnet(this, pascalCase(`${vpcItem.name}Vpc`) + pascalCase(`${subnetItem.name}Subnet`), {
            name: subnetItem.name,
            availabilityZone: `${cdk.Stack.of(this).region}${subnetItem.availabilityZone}`,
            basePool,
            ipamAllocation: subnetItem.ipamAllocation,
            ipv4CidrBlock: subnetItem.ipv4CidrBlock,
            kmsKey: this.acceleratorKey,
            logRetentionInDays: this.logRetention,
            mapPublicIpOnLaunch: subnetItem.mapPublicIpOnLaunch,
            routeTable,
            vpc,
            tags: subnetItem.tags,
          });
          subnetMap.set(subnetItem.name, subnet);
          new cdk.aws_ssm.StringParameter(
            this,
            pascalCase(`SsmParam${pascalCase(vpcItem.name) + pascalCase(subnetItem.name)}SubnetId`),
            {
              parameterName: `/accelerator/network/vpc/${vpcItem.name}/subnet/${subnetItem.name}/id`,
              stringValue: subnet.subnetId,
            },
          );

          // Need to ensure IPAM subnets are created one at a time to avoid duplicate allocations
          // Add dependency on previously-created IPAM subnet, if it exists
          if (subnetItem.ipamAllocation) {
            ipamSubnetMap.set(index, subnet);

            if (index > 0) {
              const lastSubnet = ipamSubnetMap.get(index - 1);

              if (!lastSubnet) {
                throw new Error(
                  `[network-vpc-stack] Error creating subnet ${subnetItem.name}: previous IPAM subnet undefined`,
                );
              }
              subnet.node.addDependency(lastSubnet);
            }
            index += 1;
          }

          if (subnetItem.shareTargets) {
            Logger.info(`[network-vpc-stack] Share subnet`);
            this.addResourceShare(subnetItem, `${subnetItem.name}_SubnetShare`, [subnet.subnetArn]);
          }
        }

        //
        // Create NAT Gateways
        //
        const natGatewayMap = new Map<string, NatGateway>();
        for (const natGatewayItem of vpcItem.natGateways ?? []) {
          Logger.info(`[network-vpc-stack] Adding NAT Gateway ${natGatewayItem.name}`);

          const subnet = subnetMap.get(natGatewayItem.subnet);
          if (subnet === undefined) {
            throw new Error(`Subnet ${natGatewayItem.subnet} not defined`);
          }

          const natGateway = new NatGateway(
            this,
            pascalCase(`${vpcItem.name}Vpc`) + pascalCase(`${natGatewayItem.name}NatGateway`),
            {
              name: natGatewayItem.name,
              subnet,
              tags: natGatewayItem.tags,
            },
          );
          natGatewayMap.set(natGatewayItem.name, natGateway);
          new cdk.aws_ssm.StringParameter(
            this,
            pascalCase(`SsmParam${pascalCase(vpcItem.name) + pascalCase(natGatewayItem.name)}NatGatewayId`),
            {
              parameterName: `/accelerator/network/vpc/${vpcItem.name}/natGateway/${natGatewayItem.name}/id`,
              stringValue: natGateway.natGatewayId,
            },
          );
        }

        //
        // Create Transit Gateway Attachments
        //
        const transitGatewayAttachments = new Map<string, TransitGatewayAttachment>();
        for (const tgwAttachmentItem of vpcItem.transitGatewayAttachments ?? []) {
          Logger.info(
            `[network-vpc-stack] Adding Transit Gateway Attachment for ${tgwAttachmentItem.transitGateway.name}`,
          );

          const transitGatewayId = transitGatewayIds.get(tgwAttachmentItem.transitGateway.name);
          if (transitGatewayId === undefined) {
            throw new Error(`Transit Gateway ${tgwAttachmentItem.transitGateway.name} not found`);
          }

          const subnetIds: string[] = [];
          for (const subnetItem of tgwAttachmentItem.subnets ?? []) {
            const subnet = subnetMap.get(subnetItem);
            if (subnet === undefined) {
              throw new Error(`Subnet ${subnetItem} not defined`);
            }
            subnetIds.push(subnet.subnetId);
          }

          const attachment = new TransitGatewayAttachment(
            this,
            pascalCase(`${tgwAttachmentItem.name}VpcTransitGatewayAttachment`),
            {
              name: tgwAttachmentItem.name,
              partition: this.props.partition,
              transitGatewayId,
              subnetIds,
              vpcId: vpc.vpcId,
              options: tgwAttachmentItem.options,
              tags: tgwAttachmentItem.tags,
            },
          );
          transitGatewayAttachments.set(tgwAttachmentItem.transitGateway.name, attachment);
          new cdk.aws_ssm.StringParameter(
            this,
            pascalCase(
              `SsmParam${pascalCase(vpcItem.name) + pascalCase(tgwAttachmentItem.name)}TransitGatewayAttachmentId`,
            ),
            {
              parameterName: `/accelerator/network/vpc/${vpcItem.name}/transitGatewayAttachment/${tgwAttachmentItem.name}/id`,
              stringValue: attachment.transitGatewayAttachmentId,
            },
          );
        }

        //
        // Create Route Table Entries.
        //
        for (const routeTableItem of vpcItem.routeTables ?? []) {
          const routeTable = routeTableMap.get(routeTableItem.name);

          if (routeTable === undefined) {
            throw new Error(`Route Table ${routeTableItem.name} not found`);
          }

          for (const routeTableEntryItem of routeTableItem.routes ?? []) {
            const routeId =
              pascalCase(`${vpcItem.name}Vpc`) +
              pascalCase(`${routeTableItem.name}RouteTable`) +
              pascalCase(routeTableEntryItem.name);
            const entryTypes = ['transitGateway', 'internetGateway', 'natGateway'];

            // Check if using a prefix list or CIDR as the destination
            if (routeTableEntryItem.type && entryTypes.includes(routeTableEntryItem.type)) {
              let destination: string | undefined = undefined;
              let destinationPrefixListId: string | undefined = undefined;
              if (routeTableEntryItem.destinationPrefixList) {
                // Check if a CIDR destination is also defined
                if (routeTableEntryItem.destination) {
                  throw new Error(
                    `[network-vpc-stack] ${routeTableEntryItem.name} using destination and destinationPrefixList. Please choose only one destination type`,
                  );
                }

                // Get PL ID from map
                const prefixList = prefixListMap.get(routeTableEntryItem.destinationPrefixList);
                if (!prefixList) {
                  throw new Error(
                    `[network-vpc-stack] Prefix list ${routeTableEntryItem.destinationPrefixList} not found`,
                  );
                }
                destinationPrefixListId = prefixList.prefixListId;
              } else {
                if (!routeTableEntryItem.destination) {
                  throw new Error(
                    `[network-vpc-stack] ${routeTableEntryItem.name} does not have a destination defined`,
                  );
                }
                destination = routeTableEntryItem.destination;
              }

              // Route: Transit Gateway
              if (routeTableEntryItem.type === 'transitGateway') {
                Logger.info(`[network-vpc-stack] Adding Transit Gateway Route Table Entry ${routeTableEntryItem.name}`);

                if (!routeTableEntryItem.target) {
                  throw new Error(
                    `[network-vpc-stack] Transit gateway route ${routeTableEntryItem.name} for route table ${routeTableItem.name} must include a target`,
                  );
                }

                const transitGatewayId = transitGatewayIds.get(routeTableEntryItem.target);
                if (transitGatewayId === undefined) {
                  throw new Error(`Transit Gateway ${routeTableEntryItem.target} not found`);
                }

                const transitGatewayAttachment = transitGatewayAttachments.get(routeTableEntryItem.target);
                if (transitGatewayAttachment === undefined) {
                  throw new Error(`Transit Gateway Attachment ${routeTableEntryItem.target} not found`);
                }

                routeTable.addTransitGatewayRoute(
                  routeId,
                  transitGatewayId,
                  transitGatewayAttachment.node.defaultChild as cdk.aws_ec2.CfnTransitGatewayAttachment,
                  destination,
                  destinationPrefixListId,
                  this.acceleratorKey,
                  this.logRetention,
                );
              }

              // Route: NAT Gateway
              if (routeTableEntryItem.type === 'natGateway') {
                Logger.info(`[network-vpc-stack] Adding NAT Gateway Route Table Entry ${routeTableEntryItem.name}`);

                if (!routeTableEntryItem.target) {
                  throw new Error(
                    `[network-vpc-stack] NAT gateway route ${routeTableEntryItem.name} for route table ${routeTableItem.name} must include a target`,
                  );
                }

                const natGateway = natGatewayMap.get(routeTableEntryItem.target);
                if (natGateway === undefined) {
                  throw new Error(`NAT Gateway ${routeTableEntryItem.target} not found`);
                }

                routeTable.addNatGatewayRoute(
                  routeId,
                  natGateway.natGatewayId,
                  destination,
                  destinationPrefixListId,
                  this.acceleratorKey,
                  this.logRetention,
                );
              }

              // Route: Internet Gateway
              if (routeTableEntryItem.type === 'internetGateway') {
                Logger.info(
                  `[network-vpc-stack] Adding Internet Gateway Route Table Entry ${routeTableEntryItem.name}`,
                );
                routeTable.addInternetGatewayRoute(
                  routeId,
                  destination,
                  destinationPrefixListId,
                  this.acceleratorKey,
                  this.logRetention,
                );
              }
            }
          }
        }

        //
        // Add Security Groups
        //
        const securityGroupMap = new Map<string, SecurityGroup>();

        for (const securityGroupItem of vpcItem.securityGroups ?? []) {
          const processedIngressRules: SecurityGroupIngressRuleProps[] = [];
          const processedEgressRules: SecurityGroupEgressRuleProps[] = [];

          Logger.info(`[network-vpc-stack] Adding rules to ${securityGroupItem.name}`);

          // Add ingress rules
          for (const [ruleId, ingressRuleItem] of securityGroupItem.inboundRules.entries() ?? []) {
            Logger.info(`[network-vpc-stack] Adding ingress rule ${ruleId} to ${securityGroupItem.name}`);

            const ingressRules: SecurityGroupRuleProps[] = this.processSecurityGroupRules(
              ingressRuleItem,
              prefixListMap,
            );

            Logger.info(`[network-vpc-stack] Adding ${ingressRules.length} ingress rules`);

            for (const ingressRule of ingressRules) {
              if (ingressRule.targetPrefixList) {
                processedIngressRules.push({
                  description: ingressRule.description,
                  fromPort: ingressRule.fromPort,
                  ipProtocol: ingressRule.ipProtocol,
                  sourcePrefixListId: ingressRule.targetPrefixList.prefixListId,
                  toPort: ingressRule.toPort,
                });
              } else {
                processedIngressRules.push({ ...ingressRule });
              }
            }
          }

          // Add egress rules
          for (const [ruleId, egressRuleItem] of securityGroupItem.outboundRules.entries() ?? []) {
            Logger.info(`[network-vpc-stack] Adding egress rule ${ruleId} to ${securityGroupItem.name}`);

            const egressRules: SecurityGroupRuleProps[] = this.processSecurityGroupRules(egressRuleItem, prefixListMap);

            Logger.info(`[network-vpc-stack] Adding ${egressRules.length} egress rules`);

            for (const egressRule of egressRules) {
              if (egressRule.targetPrefixList) {
                processedEgressRules.push({
                  description: egressRule.description,
                  destinationPrefixListId: egressRule.targetPrefixList.prefixListId,
                  fromPort: egressRule.fromPort,
                  ipProtocol: egressRule.ipProtocol,
                  toPort: egressRule.toPort,
                });
              } else {
                processedEgressRules.push({ ...egressRule });
              }
            }
          }

          // Create security group
          Logger.info(`[network-vpc-stack] Adding Security Group ${securityGroupItem.name}`);
          const securityGroup = new SecurityGroup(
            this,
            pascalCase(`${vpcItem.name}Vpc`) + pascalCase(`${securityGroupItem.name}Sg`),
            {
              securityGroupName: securityGroupItem.name,
              securityGroupEgress: processedEgressRules,
              securityGroupIngress: processedIngressRules,
              description: securityGroupItem.description,
              vpc,
              tags: securityGroupItem.tags,
            },
          );
          securityGroupMap.set(securityGroupItem.name, securityGroup);

          new cdk.aws_ssm.StringParameter(
            this,
            pascalCase(`SsmParam${pascalCase(vpcItem.name) + pascalCase(securityGroupItem.name)}SecurityGroup`),
            {
              parameterName: `/accelerator/network/vpc/${vpcItem.name}/securityGroup/${securityGroupItem.name}/id`,
              stringValue: securityGroup.securityGroupId,
            },
          );
        }

        // Add security group references
        for (const securityGroupItem of vpcItem.securityGroups ?? []) {
          for (const [ruleId, ingressRuleItem] of securityGroupItem.inboundRules.entries() ?? []) {
            // Check if rule sources include a security group reference
            let includesSecurityGroupSource = false;
            for (const source of ingressRuleItem.sources) {
              if (NetworkConfigTypes.securityGroupSourceConfig.is(source)) {
                includesSecurityGroupSource = true;
              }
            }

            // Add security group sources if they exist
            if (includesSecurityGroupSource) {
              const securityGroup = securityGroupMap.get(securityGroupItem.name);

              if (!securityGroup) {
                throw new Error(`[network-vpc-stack] Unable to locate security group ${securityGroupItem.name}`);
              }

              const ingressRules: SecurityGroupRuleProps[] = this.processSecurityGroupRules(
                ingressRuleItem,
                prefixListMap,
                securityGroupMap,
              );

              for (const [ingressRuleIndex, ingressRule] of ingressRules.entries()) {
                if (ingressRule.targetSecurityGroup) {
                  securityGroup.addIngressRule(`${securityGroupItem.name}-Ingress-${ruleId}-${ingressRuleIndex}`, {
                    sourceSecurityGroup: ingressRule.targetSecurityGroup,
                    ...ingressRule,
                  });
                }
              }
            }
          }

          for (const [ruleId, egressRuleItem] of securityGroupItem.outboundRules.entries() ?? []) {
            // Check if rule destinations include a security group reference
            let includesSecurityGroupSource = false;
            for (const source of egressRuleItem.sources) {
              if (NetworkConfigTypes.securityGroupSourceConfig.is(source)) {
                includesSecurityGroupSource = true;
              }
            }

            // Add security group sources if they exist
            if (includesSecurityGroupSource) {
              const securityGroup = securityGroupMap.get(securityGroupItem.name);

              if (!securityGroup) {
                throw new Error(`[network-vpc-stack] Unable to locate security group ${securityGroupItem.name}`);
              }

              const egressRules: SecurityGroupRuleProps[] = this.processSecurityGroupRules(
                egressRuleItem,
                prefixListMap,
                securityGroupMap,
              );

              for (const [egressRulesIndex, egressRule] of egressRules.entries()) {
                if (egressRule.targetSecurityGroup) {
                  securityGroup.addEgressRule(`${securityGroupItem.name}-Egress-${ruleId}-${egressRulesIndex}`, {
                    destinationSecurityGroup: egressRule.targetSecurityGroup,
                    ...egressRule,
                  });
                }
              }
            }
          }
        }
        //
        // Create NACLs
        //
        for (const naclItem of vpcItem.networkAcls ?? []) {
          Logger.info(`[network-vpc-stack] Adding Network ACL ${naclItem.name}`);

          const networkAcl = new NetworkAcl(this, `${pascalCase(vpcItem.name)}Vpc${pascalCase(naclItem.name)}Nacl`, {
            networkAclName: naclItem.name,
            vpc,
            tags: naclItem.tags,
          });
          // Suppression for AwsSolutions-VPC3: A Network ACL or Network ACL entry has been implemented.
          NagSuppressions.addResourceSuppressions(
            networkAcl,
            [{ id: 'AwsSolutions-VPC3', reason: 'NACL added to VPC' }],
            true,
          );

          new cdk.aws_ssm.StringParameter(
            this,
            pascalCase(`SsmParam${pascalCase(vpcItem.name)}${pascalCase(naclItem.name)}Nacl`),
            {
              parameterName: `/accelerator/network/vpc/${vpcItem.name}/networkAcl/${naclItem.name}/id`,
              stringValue: networkAcl.networkAclId,
            },
          );

          for (const subnetItem of naclItem.subnetAssociations) {
            Logger.info(`[network-vpc-stack] Associate ${naclItem.name} to subnet ${subnetItem}`);
            const subnet = subnetMap.get(subnetItem);
            if (subnet === undefined) {
              throw new Error(`Subnet ${subnetItem} not defined`);
            }
            networkAcl.associateSubnet(
              `${pascalCase(vpcItem.name)}Vpc${pascalCase(naclItem.name)}NaclAssociate${pascalCase(subnetItem)}`,
              {
                subnet,
              },
            );
          }

          for (const inboundRuleItem of naclItem.inboundRules ?? []) {
            Logger.info(`[network-vpc-stack] Adding inbound rule ${inboundRuleItem.rule} to ${naclItem.name}`);
            const inboundAclTargetProps: { cidrBlock?: string; ipv6CidrBlock?: string } = this.processNetworkAclTarget(
              inboundRuleItem.source,
            );

            Logger.info(`[network-vpc-stack] Adding inbound entries`);
            networkAcl.addEntry(
              `${pascalCase(vpcItem.name)}Vpc${pascalCase(naclItem.name)}-Inbound-${inboundRuleItem.rule}`,
              {
                egress: false,
                protocol: inboundRuleItem.protocol,
                ruleAction: inboundRuleItem.action,
                ruleNumber: inboundRuleItem.rule,
                portRange: {
                  from: inboundRuleItem.fromPort,
                  to: inboundRuleItem.toPort,
                },
                ...inboundAclTargetProps,
              },
            );
            // Suppression for AwsSolutions-VPC3: A Network ACL or Network ACL entry has been implemented.
            NagSuppressions.addResourceSuppressionsByPath(
              this,
              `${this.stackName}/${pascalCase(vpcItem.name)}Vpc${pascalCase(naclItem.name)}Nacl/${pascalCase(
                vpcItem.name,
              )}Vpc${pascalCase(naclItem.name)}-Inbound-${inboundRuleItem.rule}`,
              [{ id: 'AwsSolutions-VPC3', reason: 'NACL added to VPC' }],
            );
          }

          for (const outboundRuleItem of naclItem.outboundRules ?? []) {
            Logger.info(`[network-vpc-stack] Adding outbound rule ${outboundRuleItem.rule} to ${naclItem.name}`);
            const outboundAclTargetProps: { cidrBlock?: string; ipv6CidrBlock?: string } = this.processNetworkAclTarget(
              outboundRuleItem.destination,
            );

            Logger.info(`[network-vpc-stack] Adding outbound entries`);
            networkAcl.addEntry(
              `${pascalCase(vpcItem.name)}Vpc${pascalCase(naclItem.name)}-Outbound-${outboundRuleItem.rule}`,
              {
                egress: true,
                protocol: outboundRuleItem.protocol,
                ruleAction: outboundRuleItem.action,
                ruleNumber: outboundRuleItem.rule,
                portRange: {
                  from: outboundRuleItem.fromPort,
                  to: outboundRuleItem.toPort,
                },
                ...outboundAclTargetProps,
              },
            );
            // Suppression for AwsSolutions-VPC3: A Network ACL or Network ACL entry has been implemented.
            NagSuppressions.addResourceSuppressionsByPath(
              this,
              `${this.stackName}/${pascalCase(vpcItem.name)}Vpc${pascalCase(naclItem.name)}Nacl/${pascalCase(
                vpcItem.name,
              )}Vpc${pascalCase(naclItem.name)}-Outbound-${outboundRuleItem.rule}`,
              [{ id: 'AwsSolutions-VPC3', reason: 'NACL added to VPC' }],
            );
          }
        }
      }
    }
    Logger.info('[network-vpc-stack] Completed stack synthesis');
  }

  private processNetworkAclTarget(target: string | NetworkAclSubnetSelection): {
    cidrBlock?: string;
    ipv6CidrBlock?: string;
  } {
    Logger.info(`[network-vpc-stack] processNetworkAclRules`);

    //
    // IP target
    //
    if (nonEmptyString.is(target)) {
      Logger.info(`[network-vpc-stack] Evaluate IP Target ${target}`);
      if (target.includes('::')) {
        return { ipv6CidrBlock: target };
      } else {
        return { cidrBlock: target };
      }
    }

    //
    // Subnet Source target
    //
    if (NetworkConfigTypes.networkAclSubnetSelection.is(target)) {
      Logger.info(
        `[network-vpc-stack] Evaluate Subnet Source account:${target.account} vpc:${target.vpc} subnets:[${target.subnet}]`,
      );

      // Locate the VPC
      const vpcItem = this.props.networkConfig.vpcs?.find(
        item => item.account === target.account && item.name === target.vpc,
      );
      if (vpcItem === undefined) {
        throw new Error(`Specified VPC ${target.vpc} not defined`);
      }

      // Locate the Subnet
      const subnetItem = vpcItem.subnets?.find(item => item.name === target.subnet);
      if (subnetItem === undefined) {
        throw new Error(`Specified subnet ${target.subnet} not defined`);
      }
      return { cidrBlock: subnetItem.ipv4CidrBlock };
    }

    throw new Error(`Invalid input to processNetworkAclTargets`);
  }

  private processSecurityGroupRules(
    item: SecurityGroupRuleConfig,
    prefixListMap: Map<string, PrefixList>,
    securityGroupMap?: Map<string, SecurityGroup>,
  ): SecurityGroupRuleProps[] {
    const rules: SecurityGroupRuleProps[] = [];

    Logger.info(`[network-vpc-stack] processSecurityGroupRules`);

    if (!item.types) {
      Logger.info(`[network-vpc-stack] types not defined, expecting tcpPorts and udpPorts to be set`);
      for (const port of item.tcpPorts ?? []) {
        Logger.debug(`[network-vpc-stack] Adding TCP port ${port}`);
        rules.push(
          ...this.processSecurityGroupRuleSources(
            item.sources,
            prefixListMap,
            {
              ipProtocol: cdk.aws_ec2.Protocol.TCP,
              fromPort: port,
              toPort: port,
              description: item.description,
            },
            securityGroupMap,
          ),
        );
      }

      for (const port of item.udpPorts ?? []) {
        Logger.debug(`[network-vpc-stack] Adding UDP port ${port}`);
        rules.push(
          ...this.processSecurityGroupRuleSources(
            item.sources,
            prefixListMap,
            {
              ipProtocol: cdk.aws_ec2.Protocol.UDP,
              fromPort: port,
              toPort: port,
              description: item.description,
            },
            securityGroupMap,
          ),
        );
      }
    }

    for (const type of item.types ?? []) {
      Logger.info(`[network-vpc-stack] Adding type ${type}`);
      if (type === 'ALL') {
        rules.push(
          ...this.processSecurityGroupRuleSources(
            item.sources,
            prefixListMap,
            {
              ipProtocol: cdk.aws_ec2.Protocol.ALL,
              description: item.description,
            },
            securityGroupMap,
          ),
        );
      } else if (Object.keys(TCP_PROTOCOLS_PORT).includes(type)) {
        rules.push(
          ...this.processSecurityGroupRuleSources(
            item.sources,
            prefixListMap,
            {
              ipProtocol: cdk.aws_ec2.Protocol.TCP,
              fromPort: TCP_PROTOCOLS_PORT[type],
              toPort: TCP_PROTOCOLS_PORT[type],
              description: item.description,
            },
            securityGroupMap,
          ),
        );
      } else {
        rules.push(
          ...this.processSecurityGroupRuleSources(
            item.sources,
            prefixListMap,
            {
              ipProtocol: type,
              fromPort: item.fromPort,
              toPort: item.toPort,
              description: item.description,
            },
            securityGroupMap,
          ),
        );
      }
    }

    return rules;
  }

  /**
   * Processes individual security group source references.
   *
   * @param sources
   * @param prefixListMap
   * @param securityGroupMap
   * @param props
   * @returns
   */
  private processSecurityGroupRuleSources(
    sources: string[] | SecurityGroupSourceConfig[] | PrefixListSourceConfig[] | SubnetSourceConfig[],
    prefixListMap: Map<string, PrefixList>,
    props: {
      ipProtocol: string;
      fromPort?: number;
      toPort?: number;
      description?: string;
    },
    securityGroupMap?: Map<string, SecurityGroup>,
  ): SecurityGroupRuleProps[] {
    const rules: SecurityGroupRuleProps[] = [];

    Logger.info(`[network-vpc-stack] processSecurityGroupRuleSources`);

    for (const source of sources ?? []) {
      // Conditional to only process non-security group sources
      if (!securityGroupMap) {
        //
        // IP source
        //
        if (nonEmptyString.is(source)) {
          Logger.info(`[network-vpc-stack] Evaluate IP Source ${source}`);
          if (source.includes('::')) {
            rules.push({
              cidrIpv6: source,
              ...props,
            });
          } else {
            rules.push({
              cidrIp: source,
              ...props,
            });
          }
        }

        //
        // Subnet source
        //
        if (NetworkConfigTypes.subnetSourceConfig.is(source)) {
          Logger.info(
            `[network-vpc-stack] Evaluate Subnet Source account:${source.account} vpc:${source.vpc} subnets:[${source.subnets}]`,
          );

          // Locate the VPC
          const vpcItem = this.props.networkConfig.vpcs?.find(
            item => item.account === source.account && item.name === source.vpc,
          );
          if (!vpcItem) {
            throw new Error(`Specified VPC ${source.vpc} not defined`);
          }

          // Loop through all subnets to add
          for (const subnet of source.subnets) {
            // Locate the Subnet
            const subnetItem = vpcItem.subnets?.find(item => item.name === subnet);
            if (!subnetItem) {
              throw new Error(`Specified subnet ${subnet} not defined`);
            }
            rules.push({
              cidrIp: subnetItem.ipv4CidrBlock,
              ...props,
            });
          }
        }

        //
        // Prefix List Source
        //
        if (NetworkConfigTypes.prefixListSourceConfig.is(source)) {
          Logger.info(`[network-vpc-stack] Evaluate Prefix List Source prefixLists:[${source.prefixLists}]`);

          for (const prefixList of source.prefixLists ?? []) {
            const targetPrefixList = prefixListMap.get(prefixList);
            if (!targetPrefixList) {
              throw new Error(`Specified Prefix List ${prefixList} not defined`);
            }
            rules.push({
              targetPrefixList,
              ...props,
            });
          }
        }
      }

      if (securityGroupMap) {
        //
        // Security Group Source
        //
        if (NetworkConfigTypes.securityGroupSourceConfig.is(source)) {
          Logger.info(`[network-vpc-stack] Evaluate Security Group Source securityGroups:[${source.securityGroups}]`);

          for (const securityGroup of source.securityGroups ?? []) {
            const targetSecurityGroup = securityGroupMap.get(securityGroup);
            if (!targetSecurityGroup) {
              throw new Error(`Specified Security Group ${securityGroup} not defined`);
            }
            rules.push({
              targetSecurityGroup,
              ...props,
            });
          }
        }
      }
    }

    return rules;
  }

  /**
   * Add RAM resource shares to the stack.
   *
   * @param item
   * @param resourceShareName
   * @param resourceArns
   */
  private addResourceShare(item: ResourceShareType, resourceShareName: string, resourceArns: string[]) {
    // Build a list of principals to share to
    const principals: string[] = [];

    // Loop through all the defined OUs
    for (const ouItem of item.shareTargets?.organizationalUnits ?? []) {
      let ouArn = this.orgConfig.getOrganizationalUnitArn(ouItem);
      // AWS::RAM::ResourceShare expects the organizations ARN if
      // sharing with the entire org (Root)
      if (ouItem === 'Root') {
        ouArn = ouArn.substring(0, ouArn.lastIndexOf('/')).replace('root', 'organization');
      }
      Logger.info(`[network-vpc-stack] Share ${resourceShareName} with Organizational Unit ${ouItem}: ${ouArn}`);
      principals.push(ouArn);
    }

    // Loop through all the defined accounts
    for (const account of item.shareTargets?.accounts ?? []) {
      const accountId = this.accountsConfig.getAccountId(account);
      Logger.info(`[network-vpc-stack] Share ${resourceShareName} with Account ${account}: ${accountId}`);
      principals.push(accountId);
    }

    // Create the Resource Share
    new ResourceShare(this, `${pascalCase(resourceShareName)}ResourceShare`, {
      name: resourceShareName,
      principals,
      resourceArns: resourceArns,
    });
  }

  /**
   * Get the resource ID from a RAM share.
   *
   * @param resourceShareName
   * @param itemType
   * @param owningAccountId
   */
  private getResourceShare(resourceShareName: string, itemType: string, owningAccountId: string): IResourceShareItem {
    // Generate a logical ID
    const resourceName = resourceShareName.split('_')[0];
    const logicalId = `${resourceName}${itemType.split(':')[1]}`;

    // Lookup resource share
    const resourceShare = ResourceShare.fromLookup(this, pascalCase(`${logicalId}Share`), {
      resourceShareOwner: ResourceShareOwner.OTHER_ACCOUNTS,
      resourceShareName: resourceShareName,
      owningAccountId,
    });

    // Represents the item shared by RAM
    return ResourceShareItem.fromLookup(this, pascalCase(`${logicalId}`), {
      resourceShare,
      resourceShareItemType: itemType,
      kmsKey: this.acceleratorKey,
      logRetentionInDays: this.logRetention,
    });
  }

  /**
   * Get the account ID(s) a VPC will be deployed to.
   * @param vpcItem
   * @returns
   */
  private getVpcDeploymentDetails(vpcItem: VpcConfig | VpcTemplatesConfig): Set<string> {
    const accountIds = new Set<string>();

    // Set account IDs
    if (NetworkConfigTypes.vpcConfig.is(vpcItem)) {
      accountIds.add(this.accountsConfig.getAccountId(vpcItem.account));
    } else {
      // Check if accounts/OUs are defined
      if (!vpcItem.deploymentTargets.organizationalUnits && !vpcItem.deploymentTargets.accounts) {
        throw new Error(
          `[network-vpc-stack] VPC ${vpcItem.name} does not specify account(s) or OU(s) for deployment. Please specify in deploymentTarget property.`,
        );
      }
      // We ignore excluded regions for VPC templates since the region is explicit
      if (vpcItem.deploymentTargets.excludedRegions) {
        Logger.info(
          `[network-vpc-stack] VPC ${vpcItem.name} deployment target includes excludedRegions property. This property will be ignored.`,
        );
      }

      // Filter relevant accounts based on OU mapping
      let ouAccountNames: string[] = [];
      if (vpcItem.deploymentTargets.organizationalUnits) {
        let ouAccounts = [...this.accountsConfig.mandatoryAccounts, ...this.accountsConfig.workloadAccounts];

        if (!vpcItem.deploymentTargets.organizationalUnits.includes('Root')) {
          ouAccounts = [...this.accountsConfig.mandatoryAccounts, ...this.accountsConfig.workloadAccounts].filter(
            item => vpcItem.deploymentTargets.organizationalUnits.includes(item.organizationalUnit),
          );
        }

        ouAccountNames = ouAccounts.map(item => {
          return item.name;
        });
      }

      // Filter excluded accounts
      let filteredAccounts = [...ouAccountNames, ...(vpcItem.deploymentTargets.accounts ?? [])];
      if (vpcItem.deploymentTargets.excludedAccounts) {
        filteredAccounts = [...ouAccountNames, ...(vpcItem.deploymentTargets.accounts ?? [])].filter(
          item => !vpcItem.deploymentTargets.excludedAccounts.includes(item),
        );
      }
      filteredAccounts.forEach(item => accountIds.add(this.accountsConfig.getAccountId(item)));
    }
    return accountIds;
  }
}<|MERGE_RESOLUTION|>--- conflicted
+++ resolved
@@ -27,8 +27,6 @@
   SecurityGroupSourceConfig,
   SubnetConfig,
   SubnetSourceConfig,
-  VpcConfig,
-  VpcTemplatesConfig,
 } from '@aws-accelerator/config';
 import {
   DeleteDefaultVpc,
@@ -126,11 +124,10 @@
     // Keep track of all the external accounts that will need to be able to list
     // the generated transit gateway attachments
     const transitGatewayAccountIds: string[] = [];
-    for (const vpcItem of [...props.networkConfig.vpcs, ...(props.networkConfig.vpcTemplates ?? [])] ?? []) {
-      // Only perform operations for this account and region
-      const accountIds = this.getVpcDeploymentDetails(vpcItem);
-
-      if (accountIds.has(cdk.Stack.of(this).account) && vpcItem.region === cdk.Stack.of(this).region) {
+    for (const vpcItem of props.networkConfig.vpcs ?? []) {
+      const accountId = this.accountsConfig.getAccountId(vpcItem.account);
+      // Only care about VPCs to be created in the current account and region
+      if (accountId === cdk.Stack.of(this).account && vpcItem.region == cdk.Stack.of(this).region) {
         for (const attachment of vpcItem.transitGatewayAttachments ?? []) {
           Logger.info(`[network-vpc-stack] Evaluating Transit Gateway key ${attachment.transitGateway.name}`);
 
@@ -236,11 +233,9 @@
     // access role (if we're in a different account)
     //
     let useCentralEndpoints = false;
-    for (const vpcItem of [...props.networkConfig.vpcs, ...(props.networkConfig.vpcTemplates ?? [])] ?? []) {
-      // Only perform operations for this account and region
-      const accountIds = this.getVpcDeploymentDetails(vpcItem);
-
-      if (accountIds.has(cdk.Stack.of(this).account) && vpcItem.region === cdk.Stack.of(this).region) {
+    for (const vpcItem of props.networkConfig.vpcs ?? []) {
+      const accountId = this.accountsConfig.getAccountId(vpcItem.account);
+      if (accountId === cdk.Stack.of(this).account && vpcItem.region == cdk.Stack.of(this).region) {
         if (vpcItem.useCentralEndpoints) {
           if (props.partition !== 'aws') {
             throw new Error(
@@ -467,11 +462,9 @@
     //
     // Evaluate VPC entries
     //
-    for (const vpcItem of [...props.networkConfig.vpcs, ...(props.networkConfig.vpcTemplates ?? [])] ?? []) {
-      // Only deploy VPCs for this account and region
-      const accountIds = this.getVpcDeploymentDetails(vpcItem);
-
-      if (accountIds.has(cdk.Stack.of(this).account) && vpcItem.region === cdk.Stack.of(this).region) {
+    for (const vpcItem of props.networkConfig.vpcs ?? []) {
+      const accountId = this.accountsConfig.getAccountId(vpcItem.account);
+      if (accountId === cdk.Stack.of(this).account && vpcItem.region == cdk.Stack.of(this).region) {
         Logger.info(`[network-vpc-stack] Adding VPC ${vpcItem.name}`);
 
         //
@@ -481,17 +474,15 @@
         let delegatedAdminAccountId: string | undefined = undefined;
         let poolId: string | undefined = undefined;
         let poolNetmask: number | undefined = undefined;
-        if (NetworkConfigTypes.vpcConfig.is(vpcItem)) {
-          if (vpcItem.cidrs && vpcItem.ipamAllocations) {
-            throw new Error(
-              `[network-vpc-stack] Attempting to define both a CIDR and IPAM allocation for VPC ${vpcItem.name}. Please choose only one.`,
-            );
-          }
-
-          // Get first CIDR in array
-          if (vpcItem.cidrs) {
-            cidr = vpcItem.cidrs[0];
-          }
+        if (vpcItem.cidrs && vpcItem.ipamAllocations) {
+          throw new Error(
+            `[network-vpc-stack] Attempting to define both a CIDR and IPAM allocation for VPC ${vpcItem.name}. Please choose only one.`,
+          );
+        }
+
+        // Get first CIDR in array
+        if (vpcItem.cidrs) {
+          cidr = vpcItem.cidrs[0];
         }
 
         // Get IPAM details
@@ -506,7 +497,7 @@
             props.networkConfig.centralNetworkServices?.delegatedAdminAccount,
           );
 
-          if (delegatedAdminAccountId === cdk.Stack.of(this).account) {
+          if (delegatedAdminAccountId === accountId) {
             poolId = cdk.aws_ssm.StringParameter.valueForStringParameter(
               this,
               `/accelerator/network/ipam/pools/${vpcItem.ipamAllocations[0].ipamPoolName}/id`,
@@ -543,19 +534,10 @@
         });
 
         // Create additional CIDRs or IPAM allocations as needed
-<<<<<<< HEAD
-        if (NetworkConfigTypes.vpcConfig.is(vpcItem)) {
-          if (vpcItem.cidrs && vpcItem.cidrs.length > 1) {
-            for (const cidr of vpcItem.cidrs.slice(1)) {
-              Logger.info(`[network-vpc-stack] Adding secondary CIDR ${cidr} to VPC ${vpcItem.name}`);
-              vpc.addCidr({ cidrBlock: cidr });
-            }
-=======
         if (vpcItem.cidrs && vpcItem.cidrs.length > 1) {
           for (const vpcCidr of vpcItem.cidrs.slice(1)) {
             Logger.info(`[network-vpc-stack] Adding secondary CIDR ${vpcCidr} to VPC ${vpcItem.name}`);
             vpc.addCidr({ cidrBlock: vpcCidr });
->>>>>>> 0448b3e2
           }
         }
 
@@ -565,7 +547,7 @@
               `[network-vpc-stack] Adding secondary IPAM allocation with netmask ${alloc.netmaskLength} to VPC ${vpcItem.name}`,
             );
             // Get IPAM pool ID
-            if (delegatedAdminAccountId === cdk.Stack.of(this).account) {
+            if (delegatedAdminAccountId === accountId) {
               poolId = cdk.aws_ssm.StringParameter.valueForStringParameter(
                 this,
                 `/accelerator/network/ipam/pools/${alloc.ipamPoolName}/id`,
@@ -674,11 +656,6 @@
             if (!props.networkConfig.centralNetworkServices?.ipams) {
               throw new Error(
                 `[network-vpc-stack] Attempting to add IPAM allocation to subnet ${subnetItem.name} without any IPAMs declared.`,
-              );
-            }
-            if (!vpcItem.ipamAllocations) {
-              throw new Error(
-                `[network-vpc-stack] Attempting to add IPAM allocation to subnet ${subnetItem.name} without VPC IPAM allocations.`,
               );
             }
 
@@ -1531,57 +1508,4 @@
       logRetentionInDays: this.logRetention,
     });
   }
-
-  /**
-   * Get the account ID(s) a VPC will be deployed to.
-   * @param vpcItem
-   * @returns
-   */
-  private getVpcDeploymentDetails(vpcItem: VpcConfig | VpcTemplatesConfig): Set<string> {
-    const accountIds = new Set<string>();
-
-    // Set account IDs
-    if (NetworkConfigTypes.vpcConfig.is(vpcItem)) {
-      accountIds.add(this.accountsConfig.getAccountId(vpcItem.account));
-    } else {
-      // Check if accounts/OUs are defined
-      if (!vpcItem.deploymentTargets.organizationalUnits && !vpcItem.deploymentTargets.accounts) {
-        throw new Error(
-          `[network-vpc-stack] VPC ${vpcItem.name} does not specify account(s) or OU(s) for deployment. Please specify in deploymentTarget property.`,
-        );
-      }
-      // We ignore excluded regions for VPC templates since the region is explicit
-      if (vpcItem.deploymentTargets.excludedRegions) {
-        Logger.info(
-          `[network-vpc-stack] VPC ${vpcItem.name} deployment target includes excludedRegions property. This property will be ignored.`,
-        );
-      }
-
-      // Filter relevant accounts based on OU mapping
-      let ouAccountNames: string[] = [];
-      if (vpcItem.deploymentTargets.organizationalUnits) {
-        let ouAccounts = [...this.accountsConfig.mandatoryAccounts, ...this.accountsConfig.workloadAccounts];
-
-        if (!vpcItem.deploymentTargets.organizationalUnits.includes('Root')) {
-          ouAccounts = [...this.accountsConfig.mandatoryAccounts, ...this.accountsConfig.workloadAccounts].filter(
-            item => vpcItem.deploymentTargets.organizationalUnits.includes(item.organizationalUnit),
-          );
-        }
-
-        ouAccountNames = ouAccounts.map(item => {
-          return item.name;
-        });
-      }
-
-      // Filter excluded accounts
-      let filteredAccounts = [...ouAccountNames, ...(vpcItem.deploymentTargets.accounts ?? [])];
-      if (vpcItem.deploymentTargets.excludedAccounts) {
-        filteredAccounts = [...ouAccountNames, ...(vpcItem.deploymentTargets.accounts ?? [])].filter(
-          item => !vpcItem.deploymentTargets.excludedAccounts.includes(item),
-        );
-      }
-      filteredAccounts.forEach(item => accountIds.add(this.accountsConfig.getAccountId(item)));
-    }
-    return accountIds;
-  }
 }